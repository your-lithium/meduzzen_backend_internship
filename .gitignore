.env
<<<<<<< HEAD
/venv
*.log
=======
/venv
>>>>>>> d8fb6ed2
<|MERGE_RESOLUTION|>--- conflicted
+++ resolved
@@ -1,7 +1,3 @@
 .env
-<<<<<<< HEAD
-/venv
 *.log
-=======
-/venv
->>>>>>> d8fb6ed2
+/venv