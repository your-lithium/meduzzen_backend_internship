--- conflicted
+++ resolved
@@ -39,48 +39,26 @@
         user_id: UUID,
         session: AsyncSession = Depends(get_session),
     ) -> list[QuizResult]:
-<<<<<<< HEAD
-        """Get quiz results of one User.
-
-        Args:
-            user_id (UUID): The user which to check.
-            session (AsyncSession):
-                The database session used for querying quiz results.
-                Defaults to the session obtained through get_session.
-
-        Returns:
-            list[QuizResult]: The results of a User.
-        """
-        result = await session.execute(
-            select(QuizResult).where(QuizResult.user_id == user_id)
+        return await QuizResultRepo.get_all_by_fields(
+            fields=QuizResult.user_id,
+            values=user_id,
+            limit=None,
+            offset=0,
+            session=session,
         )
-        results = result.scalars().all()
-
-        return results
 
     @staticmethod
     async def get_results_by_company(
         company_id: UUID,
         session: AsyncSession = Depends(get_session),
     ) -> list[QuizResult]:
-        """Get quiz results of Users in one Company.
-
-        Args:
-            company_id (UUID):
-                The company which to check.
-            session (AsyncSession):
-                The database session used for querying quiz results.
-                Defaults to the session obtained through get_session.
-
-        Returns:
-            list[QuizResult]: The results of Users in a Company.
-        """
-        result = await session.execute(
-            select(QuizResult).where(QuizResult.company_id == company_id)
+        return await QuizResultRepo.get_all_by_fields(
+            fields=QuizResult.company_id,
+            values=company_id,
+            limit=None,
+            offset=0,
+            session=session,
         )
-        results = result.scalars().all()
-
-        return results
 
     @staticmethod
     async def get_results_by_parties(
@@ -88,36 +66,10 @@
         company_id: UUID,
         session: AsyncSession = Depends(get_session),
     ) -> list[QuizResult]:
-        """Get quiz results of one User in one Company.
-
-        Args:
-            user_id (UUID): The user which to check.
-            company_id (UUID):
-                The company which to check.
-            session (AsyncSession):
-                The database session used for querying quiz results.
-                Defaults to the session obtained through get_session.
-
-        Returns:
-            list[QuizResult]: The results of a User in the Company.
-        """
-        result = await session.execute(
-            select(QuizResult).where(
-                and_(
-                    QuizResult.user_id == user_id,
-                    QuizResult.company_id == company_id,
-                )
-            )
-        )
-        results = result.scalars().all()
-
-        return results
-=======
         return await QuizResultRepo.get_all_by_fields(
             fields=[QuizResult.user_id, QuizResult.company_id],
             values=[user_id, company_id],
             limit=None,
             offset=0,
             session=session,
-        )
->>>>>>> c1166ca4
+        )