import bcrypt
from sqlalchemy.future import select
from uuid import UUID
from sqlalchemy.ext.asyncio import AsyncSession
from fastapi import Depends
from pydantic import EmailStr

from app.db.database import get_session
from app.db.models import User
from app.schemas.user_schemas import UserUpdateRequest, SignUpRequest
from app.core.logger import logger


class UserRepo:
    """Represents a repository pattern to perform CRUD on User model."""

    @staticmethod
    async def get_all_users(
        limit: int = 10, offset: int = 0, session: AsyncSession = Depends(get_session)
    ) -> list[User]:
        """Get a list of users.

        Args:
            limit (int, optional): How much users to get. Defaults to 10.
            offset (int, optional): Where to start getting users. Defaults to 0.
            session (AsyncSession):
                The database session used for querying users.
                Defaults to the session obtained through get_session.

        Returns:
            list[User]: The list of users.
        """
<<<<<<< HEAD
        query = select(User)

        query = query.limit(limit)
        query = query.offset(offset)

        result = await session.execute(query)
=======
        result = await session.execute(select(User).limit(limit).offset(offset))
>>>>>>> 308e269e
        users = result.scalars().all()

        return users

    @staticmethod
    async def get_user_by_id(
        user_id: UUID, session: AsyncSession = Depends(get_session)
    ) -> User | None:
        """Get details for one user via their ID.

        Args:
            user_id (UUID): The user's ID.
            session (AsyncSession):
                The database session used for querying users.
                Defaults to the session obtained through get_session.

        Returns:
            User | None: User details.
        """
        result = await session.execute(select(User).where(User.id == user_id))
        user = result.scalars().first()

        return user

    @staticmethod
    async def get_user_by_email(
        user_email: EmailStr, session: AsyncSession = Depends(get_session)
    ) -> User | None:
        """Get details for one user via their email.

        Args:
            user_email (EmailStr): The email which to check.
            session (AsyncSession):
                The database session used for querying users.
                Defaults to the session obtained through get_session.

        Returns:
            User | None: User details.
        """
        result = await session.execute(select(User).where(User.email == user_email))
        user = result.scalars().first()

        return user

    @staticmethod
    async def get_user_by_username(
        user_username: str, session: AsyncSession = Depends(get_session)
    ) -> User | None:
        """Get details for one user via their username.

        Args:
            user_username (str): The username which to check.
            session (AsyncSession):
                The database session used for querying users.
                Defaults to the session obtained through get_session.

        Returns:
            User | None: User details.
        """
        result = await session.execute(
            select(User).where(User.username == user_username)
        )
        user = result.scalars().first()

        return user

    @staticmethod
    async def create_user(
        user: SignUpRequest, session: AsyncSession = Depends(get_session)
    ) -> User:
        """Create a new user.

        Args:
            user (SignUpRequest): Details for creating a new user.
            session (AsyncSession):
                The database session used for querying users.
                Defaults to the session obtained through get_session.

        Returns:
            User: Details of the new user.
        """
        logger.info("Received a signup request")

        hashed_password = bcrypt.hashpw(user.password.encode("utf-8"), bcrypt.gensalt())

        new_user = User(
            id=user.id,
            name=user.name,
            username=user.username,
            email=user.email,
            password_hash=hashed_password.decode("utf-8"),
        )

        session.add(new_user)
        await session.commit()

        logger.info("New user created successfully")
        return new_user

    @staticmethod
    async def update_user(
        existing_user: User,
        user_update: UserUpdateRequest,
        session: AsyncSession = Depends(get_session),
    ) -> User:
        """Update an existing user.

        Args:
            existing_user (User): The existing user to update
            user_update (UserUpdateRequest): The details which to update in a user.
            session (AsyncSession):
                The database session used for querying users.
                Defaults to the session obtained through get_session.

        Returns:
            User: Details of the updated user.
        """
        logger.info(f"Received request to update user with ID {existing_user.id}")

        for attr in user_update.__dict__:
            value = getattr(user_update, attr)
            if value is not None:
                setattr(existing_user, attr, value)

        if user_update.password is not None:
            hashed_password = bcrypt.hashpw(
                user_update.password.encode("utf-8"), bcrypt.gensalt()
            )
            existing_user.password_hash = hashed_password.decode("utf-8")

        await session.commit()
        await session.refresh(existing_user)

        logger.info(f"User with ID {existing_user.id} updated successfully")
        return existing_user

    @staticmethod
    async def delete_user(
        user: User, session: AsyncSession = Depends(get_session)
    ) -> None:
        """Delete a user.

        Args:
            user (User): The existing user to delete.
            session (AsyncSession):
                The database session used for querying users.
                Defaults to the session obtained through get_session.
        """
        logger.info(f"Received request to delete user with ID {user.id}")

        await session.delete(user)
        await session.commit()

        logger.info(f"User with ID {user.id} deleted successfully")<|MERGE_RESOLUTION|>--- conflicted
+++ resolved
@@ -30,16 +30,7 @@
         Returns:
             list[User]: The list of users.
         """
-<<<<<<< HEAD
-        query = select(User)
-
-        query = query.limit(limit)
-        query = query.offset(offset)
-
-        result = await session.execute(query)
-=======
         result = await session.execute(select(User).limit(limit).offset(offset))
->>>>>>> 308e269e
         users = result.scalars().all()
 
         return users
