--- conflicted
+++ resolved
@@ -6,14 +6,8 @@
 
 from app.db.database import get_session
 from app.db.models import User
-<<<<<<< HEAD
 from app.schemas.quiz_result_schemas import Answers, QuizResultDetails
-from app.schemas.quiz_schemas import (QuizCreateRequest, QuizResponse,
-                                      QuizUpdateRequest)
-=======
-from app.schemas.quiz_result_schemas import Answers, MeanScore, QuizResultDetails
 from app.schemas.quiz_schemas import QuizCreateRequest, QuizResponse, QuizUpdateRequest
->>>>>>> 7a18c3e0
 from app.services.auth import get_current_user
 from app.services.quiz import QuizService, get_quiz_service
 from app.services.quiz_result import QuizResultService, get_quiz_result_service
