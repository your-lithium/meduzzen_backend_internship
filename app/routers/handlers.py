from fastapi import Request
from fastapi.responses import JSONResponse

from app.core.logger import logger
from app.services.exceptions import (
    AccessDeniedError,
    CompanyNameAlreadyExistsError,
    CompanyNotFoundError,
    EmailAlreadyExistsError,
    InactiveUserError,
    IncompleteQuizError,
    IncorrectPasswordError,
    InvalidPaginationParameterError,
    MembershipAlreadyExistsError,
    MembershipNotFoundError,
    NotificationNotFoundError,
    QuizNotFoundError,
    ResultsNotFoundError,
    UnauthorizedError,
    UnsupportedFileFormatError,
    UsernameAlreadyExistsError,
    UserNotFoundError,
)


async def user_not_found_exception_handler(_: Request, exc: UserNotFoundError):
    logger.error(f"UserNotFoundError error: {exc.errors()}")
    return JSONResponse(
        status_code=404,
        content={"detail": exc.errors()},
    )


async def company_not_found_exception_handler(_: Request, exc: CompanyNotFoundError):
    logger.error(f"CompanyNotFoundError error: {exc.errors()}")
    return JSONResponse(
        status_code=404,
        content={"detail": exc.errors()},
    )


async def membership_not_found_exception_handler(
    _: Request, exc: MembershipNotFoundError
):
    logger.error(f"MembershipNotFoundError error: {exc.errors()}")
    return JSONResponse(
        status_code=404,
        content={"detail": exc.errors()},
    )


async def quiz_not_found_exception_handler(_: Request, exc: QuizNotFoundError):
    logger.error(f"QuizNotFoundError error: {exc.errors()}")
    return JSONResponse(
        status_code=404,
        content={"detail": exc.errors()},
    )


async def results_not_found_exception_handler(_: Request, exc: ResultsNotFoundError):
    logger.error(f"ResultsNotFoundError error: {exc.errors()}")
    return JSONResponse(
        status_code=404,
        content={"detail": exc.errors()},
    )


async def notification_not_found_exception_handler(
    _: Request, exc: NotificationNotFoundError
):
    logger.error(f"NotificationNotFoundError error: {exc.errors()}")
    return JSONResponse(
        status_code=404,
        content={"detail": exc.errors()},
    )


async def email_already_exists_exception_handler(
    _: Request, exc: EmailAlreadyExistsError
):
    logger.error(f"UserAlreadyExistsError error: {exc.errors()}")
    return JSONResponse(
        status_code=400,
        content={"detail": exc.errors()},
    )


async def username_already_exists_exception_handler(
    _: Request, exc: UsernameAlreadyExistsError
):
    logger.error(f"UserAlreadyExistsError error: {exc.errors()}")
    return JSONResponse(
        status_code=400,
        content={"detail": exc.errors()},
    )


async def company_name_already_exists_exception_handler(
    _: Request, exc: CompanyNameAlreadyExistsError
):
    logger.error(f"CompanyNameAlreadyExistsError error: {exc.errors()}")
    return JSONResponse(
        status_code=400,
        content={"detail": exc.errors()},
    )


async def membership_already_exists_exception_handler(
    _: Request, exc: MembershipAlreadyExistsError
):
    logger.error(f"MembershipAlreadyExistsError error: {exc.errors()}")
    return JSONResponse(
        status_code=400,
        content={"detail": exc.errors()},
    )


async def incorrect_password_exception_handler(_: Request, exc: IncorrectPasswordError):
    logger.error(f"IncorrectPasswordError error: {exc.errors()}")
    return JSONResponse(
        status_code=400,
        content={"detail": exc.errors()},
    )


async def unauthorized_exception_handler(_: Request, exc: UnauthorizedError):
    logger.error(f"UnauthorizedError error: {exc.errors()}")
    return JSONResponse(
        status_code=401,
        content={"detail": exc.errors(), "headers": {"WWW-Authenticate": "Bearer"}},
    )


async def inactive_user_exception_handler(_: Request, exc: InactiveUserError):
    logger.error(f"InactiveUserError error: {exc.errors()}")
    return JSONResponse(
        status_code=400,
        content={"detail": exc.errors()},
    )


async def access_denied_exception_handler(_: Request, exc: AccessDeniedError):
    logger.error(f"AccessDeniedError error: {exc.errors()}")
    return JSONResponse(
        status_code=403,
        content={"detail": exc.errors()},
    )


async def incomplete_quiz_exception_handler(_: Request, exc: IncompleteQuizError):
    logger.error(f"IncompleteQuizError error: {exc.errors()}")
    return JSONResponse(
        status_code=422,
        content={"detail": exc.errors()},
    )


<<<<<<< HEAD
async def invalid_pagination_parameter_exception_handler(
    _: Request, exc: InvalidPaginationParameterError
):
    logger.error(f"InvalidPaginationParameterError error: {exc.errors()}")
    return JSONResponse(
        status_code=422,
=======
async def unsupported_file_format_exception_handler(
    _: Request, exc: UnsupportedFileFormatError
):
    logger.error(f"UnsupportedFileFormatError error: {exc.errors()}")
    return JSONResponse(
        status_code=415,
>>>>>>> f89ac83d
        content={"detail": exc.errors()},
    )<|MERGE_RESOLUTION|>--- conflicted
+++ resolved
@@ -155,20 +155,21 @@
     )
 
 
-<<<<<<< HEAD
 async def invalid_pagination_parameter_exception_handler(
     _: Request, exc: InvalidPaginationParameterError
 ):
     logger.error(f"InvalidPaginationParameterError error: {exc.errors()}")
     return JSONResponse(
         status_code=422,
-=======
+        content={"detail": exc.errors()},
+    )
+
+
 async def unsupported_file_format_exception_handler(
     _: Request, exc: UnsupportedFileFormatError
 ):
     logger.error(f"UnsupportedFileFormatError error: {exc.errors()}")
     return JSONResponse(
         status_code=415,
->>>>>>> f89ac83d
         content={"detail": exc.errors()},
     )