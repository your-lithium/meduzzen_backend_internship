--- conflicted
+++ resolved
@@ -11,8 +11,7 @@
 from app.services.company import CompanyService, get_company_service
 from app.services.exceptions import MembershipNotFoundError, QuizNotFoundError
 from app.services.membership import MembershipService, get_membership_service
-from app.services.notification import (NotificationService,
-                                       get_notification_service)
+from app.services.notification import NotificationService, get_notification_service
 from app.services.permissions import PermissionService
 from app.services.user import UserService, get_user_service
 
@@ -163,7 +162,6 @@
         new_quiz: Quiz = await QuizRepo.create_quiz(
             quiz=quiz, company_id=company_id, session=session
         )
-<<<<<<< HEAD
 
         members = await self._membership_service.get_all_members_by_company(
             company_id=company_id, session=session
@@ -177,11 +175,7 @@
                 ),
                 session=session,
             )
-
-        return quiz
-=======
         return new_quiz
->>>>>>> 510d640c
 
     async def update_quiz(
         self,
