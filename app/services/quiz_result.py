--- conflicted
+++ resolved
@@ -1,31 +1,9 @@
-<<<<<<< HEAD
 import pandas as pd
 import json
 
-from uuid import UUID
-from sqlalchemy.ext.asyncio import AsyncSession
+from datetime import datetime, timedelta
 from fastapi import Depends
-from datetime import timedelta, datetime
 from io import StringIO
-
-from app.db.models import User, Quiz, QuizResult, StatusEnum
-from app.schemas.quiz_result_schemas import Answers, QuizResultDetails
-from app.schemas.membership_schemas import MembershipActionRequest
-from app.db.repo.quiz_result import QuizResultRepo
-from app.services.exceptions import (
-    ResultsNotFoundError,
-    AccessDeniedError,
-    IncompleteQuizError,
-)
-from app.db.database import get_session
-from app.services.company import get_company_service, CompanyService
-from app.services.user import get_user_service, UserService
-from app.services.membership import get_membership_service, MembershipService
-from app.services.quiz import get_quiz_service, QuizService
-from app.services.redis_connect import redis_client
-=======
-from datetime import timedelta
-from fastapi import Depends
 from sqlalchemy.ext.asyncio import AsyncSession
 from uuid import UUID
 
@@ -41,7 +19,6 @@
 from app.services.redis_connect import redis_client
 from app.services.quiz import QuizService, get_quiz_service
 from app.services.user import UserService, get_user_service
->>>>>>> 75e0b03d
 
 
 def get_quiz_result_service(
@@ -119,7 +96,6 @@
         await redis_client.setex(key, value, ttl)
         await redis_client.close()
 
-<<<<<<< HEAD
     async def retrieve_all_quiz_results(
         self,
         user_id: UUID | None = None,
@@ -170,8 +146,6 @@
         df.to_csv(filename, index=False)
         return filename
 
-=======
->>>>>>> 75e0b03d
     async def add_result(
         self,
         quiz_id: UUID,
