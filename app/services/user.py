--- conflicted
+++ resolved
@@ -95,11 +95,7 @@
         if check_username is not None:
             raise UsernameAlreadyExistsError(object_value=user.username)
 
-<<<<<<< HEAD
-        user: User = await UserRepo.create_user(user=user, session=session)
-=======
         new_user: User = await UserRepo.create_user(user=user, session=session)
->>>>>>> 510d640c
 
         return new_user
 
