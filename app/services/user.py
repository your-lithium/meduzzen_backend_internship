from uuid import UUID
from sqlalchemy.ext.asyncio import AsyncSession
from fastapi import Depends

from app.db.user_model import User
from app.schemas.user_schemas import UserUpdateRequest, SignUpRequest
from app.db.repo.user import UserRepo
from app.services.exceptions import (
    UserNotFoundError,
    EmailAlreadyExistsError,
    UsernameAlreadyExistsError,
)
from app.db.database import get_session


<<<<<<< HEAD
user_repo = UserRepo()


=======
>>>>>>> a310baef
class UserService:
    """Represents a service for handling requests to User model."""

    async def get_all_users(
        self,
        limit: int = 10,
        offset: int = 0,
        session: AsyncSession = Depends(get_session),
    ) -> list[User]:
        """Get a list of users.

        Args:
            limit (int, optional): How much users to get. Defaults to 10.
            offset (int, optional): Where to start getting users. Defaults to 0.
            session (AsyncSession, optional):
                The database session used for querying users.
                Defaults to the session obtained through get_session.

        Returns:
            list[User]: The list of users.
        """
<<<<<<< HEAD
        users: list[User] = await user_repo.get_all_users(
            limit=limit, offset=offset, session=session
        )

=======
        users: list[User] = await UserRepo.get_all_users(limit=limit, offset=offset, session=session)
        
>>>>>>> a310baef
        return users

    async def get_user_by_id(
        self, user_id: UUID, session: AsyncSession = Depends(get_session)
    ) -> User:
        """Get details for one user.

        Args:
            user_id (UUID): The user's ID.
            session (AsyncSession, optional):
                The database session used for querying users.
                Defaults to the session obtained through get_session.

        Raises:
            UserNotFoundError: If the requested user does not exist.

        Returns:
            User: User details.
        """
<<<<<<< HEAD
        user: User | None = await user_repo.get_user_by_id(
            user_id=user_id, session=session
        )

=======
        user: User | None = await UserRepo.get_user_by_id(user_id=user_id, session=session)
        
>>>>>>> a310baef
        if user is None:
            raise UserNotFoundError(user_id)

        return user

    async def create_user(
        self, user: SignUpRequest, session: AsyncSession = Depends(get_session)
    ) -> User:
        """Creates a new user from details provided.

        Args:
            user (SignUpRequest): Details for the new user
            session (AsyncSession, optional):
                The database session used for querying users.
                Defaults to the session obtained through get_session.

        Returns:
            User: The created user.
<<<<<<< HEAD
        """
        check_email: User | None = await user_repo.get_user_by_email(
            user_email=user.email, session=session
        )
        if check_email is not None:
            raise EmailAlreadyExistsError(object_value=user.email)

        check_username: User | None = await user_repo.get_user_by_username(
            user_username=user.username, session=session
        )
        if check_username is not None:
            raise UsernameAlreadyExistsError(object_value=user.username)

        user: User | None = await user_repo.create_user(user=user, session=session)

=======
        """        
        check_email: User | None = await UserRepo.get_user_by_email(user_email=user.email, session=session)
        if check_email is not None:
            raise EmailAlreadyExistsError(object_value=user.email)
        
        check_username: User | None = await UserRepo.get_user_by_username(user_username=user.username, session=session)
        if check_username is not None:
            raise UsernameAlreadyExistsError(object_value=user.username)
        
        user: User | None = await UserRepo.create_user(user=user, session=session)
        
>>>>>>> a310baef
        return user

    async def update_user(
        self,
        user_id: UUID,
        user_update: UserUpdateRequest,
        session: AsyncSession = Depends(get_session),
    ) -> User:
        """Update an existing user.

        Args:
            user_id (UUID): The user's ID.
            user_update (UserUpdateRequest): The details which to update in a user.
            session (AsyncSession, optional):
                The database session used for querying users.
                Defaults to the session obtained through get_session.

        Raises:
            UserNotFoundError: If the requested user does not exist.
            UsernameAlreadyExistsError: If the username provided has already been used.

        Returns:
            User: Details of the updated user.
        """
<<<<<<< HEAD
        existing_user: User = await self.get_user_by_id(
            user_id=user_id, session=session
        )

        check_username: User | None = await user_repo.get_user_by_username(
            user_username=user_update.username, session=session
        )
        if check_username is not None:
            raise UsernameAlreadyExistsError(object_value=user_update.username)

        updated_user: User = await user_repo.update_user(
            existing_user=existing_user, user_update=user_update, session=session
        )

=======
        existing_user: User = await self.get_user_by_id(user_id=user_id, session=session)
        
        check_email: User | None = await UserRepo.get_user_by_email(user_email=user_update.email, session=session)
        if check_email is not None:
            raise EmailAlreadyExistsError(object_value=user_update.email)
        
        check_username: User | None = await UserRepo.get_user_by_username(user_username=user_update.username, session=session)
        if check_username is not None:
            raise UsernameAlreadyExistsError(object_value=user_update.username)
        
        updated_user: User = await UserRepo.update_user(existing_user=existing_user, user_update=user_update, session=session)
            
>>>>>>> a310baef
        return updated_user

    async def delete_user(
        self, user_id: UUID, session: AsyncSession = Depends(get_session)
    ) -> None:
        """Delete a user.

        Args:
            user_id (UUID): The user's ID.
            session (AsyncSession, optional):
                The database session used for querying users.
                Defaults to the session obtained through get_session.

        Raises:
            UserNotFoundError: If the requested user does not exist.
        """
        user: User = await self.get_user_by_id(user_id=user_id, session=session)
<<<<<<< HEAD

        await user_repo.delete_user(user=user, session=session)

        return None
=======
        
        await UserRepo.delete_user(user=user, session=session)
>>>>>>> a310baef
<|MERGE_RESOLUTION|>--- conflicted
+++ resolved
@@ -13,12 +13,6 @@
 from app.db.database import get_session
 
 
-<<<<<<< HEAD
-user_repo = UserRepo()
-
-
-=======
->>>>>>> a310baef
 class UserService:
     """Represents a service for handling requests to User model."""
 
@@ -40,15 +34,9 @@
         Returns:
             list[User]: The list of users.
         """
-<<<<<<< HEAD
-        users: list[User] = await user_repo.get_all_users(
+        users: list[User] = await UserRepo.get_all_users(
             limit=limit, offset=offset, session=session
         )
-
-=======
-        users: list[User] = await UserRepo.get_all_users(limit=limit, offset=offset, session=session)
-        
->>>>>>> a310baef
         return users
 
     async def get_user_by_id(
@@ -68,15 +56,9 @@
         Returns:
             User: User details.
         """
-<<<<<<< HEAD
-        user: User | None = await user_repo.get_user_by_id(
+        user: User | None = await UserRepo.get_user_by_id(
             user_id=user_id, session=session
         )
-
-=======
-        user: User | None = await UserRepo.get_user_by_id(user_id=user_id, session=session)
-        
->>>>>>> a310baef
         if user is None:
             raise UserNotFoundError(user_id)
 
@@ -95,35 +77,21 @@
 
         Returns:
             User: The created user.
-<<<<<<< HEAD
         """
-        check_email: User | None = await user_repo.get_user_by_email(
+        check_email: User | None = await UserRepo.get_user_by_email(
             user_email=user.email, session=session
         )
         if check_email is not None:
             raise EmailAlreadyExistsError(object_value=user.email)
 
-        check_username: User | None = await user_repo.get_user_by_username(
+        check_username: User | None = await UserRepo.get_user_by_username(
             user_username=user.username, session=session
         )
         if check_username is not None:
             raise UsernameAlreadyExistsError(object_value=user.username)
 
-        user: User | None = await user_repo.create_user(user=user, session=session)
+        user: User | None = await UserRepo.create_user(user=user, session=session)
 
-=======
-        """        
-        check_email: User | None = await UserRepo.get_user_by_email(user_email=user.email, session=session)
-        if check_email is not None:
-            raise EmailAlreadyExistsError(object_value=user.email)
-        
-        check_username: User | None = await UserRepo.get_user_by_username(user_username=user.username, session=session)
-        if check_username is not None:
-            raise UsernameAlreadyExistsError(object_value=user.username)
-        
-        user: User | None = await UserRepo.create_user(user=user, session=session)
-        
->>>>>>> a310baef
         return user
 
     async def update_user(
@@ -148,35 +116,20 @@
         Returns:
             User: Details of the updated user.
         """
-<<<<<<< HEAD
         existing_user: User = await self.get_user_by_id(
             user_id=user_id, session=session
         )
 
-        check_username: User | None = await user_repo.get_user_by_username(
+        check_username: User | None = await UserRepo.get_user_by_username(
             user_username=user_update.username, session=session
         )
         if check_username is not None:
             raise UsernameAlreadyExistsError(object_value=user_update.username)
 
-        updated_user: User = await user_repo.update_user(
+        updated_user: User = await UserRepo.update_user(
             existing_user=existing_user, user_update=user_update, session=session
         )
 
-=======
-        existing_user: User = await self.get_user_by_id(user_id=user_id, session=session)
-        
-        check_email: User | None = await UserRepo.get_user_by_email(user_email=user_update.email, session=session)
-        if check_email is not None:
-            raise EmailAlreadyExistsError(object_value=user_update.email)
-        
-        check_username: User | None = await UserRepo.get_user_by_username(user_username=user_update.username, session=session)
-        if check_username is not None:
-            raise UsernameAlreadyExistsError(object_value=user_update.username)
-        
-        updated_user: User = await UserRepo.update_user(existing_user=existing_user, user_update=user_update, session=session)
-            
->>>>>>> a310baef
         return updated_user
 
     async def delete_user(
@@ -194,12 +147,5 @@
             UserNotFoundError: If the requested user does not exist.
         """
         user: User = await self.get_user_by_id(user_id=user_id, session=session)
-<<<<<<< HEAD
-
-        await user_repo.delete_user(user=user, session=session)
-
-        return None
-=======
         
-        await UserRepo.delete_user(user=user, session=session)
->>>>>>> a310baef
+        await UserRepo.delete_user(user=user, session=session)