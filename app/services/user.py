from uuid import UUID
from sqlalchemy.ext.asyncio import AsyncSession
from fastapi import Depends

from app.db.user_model import User
from app.schemas.user_schemas import UserUpdateRequest, SignUpRequest
from app.db.repo.user import UserRepo
from app.services.exceptions import (
    UserNotFoundError,
    EmailAlreadyExistsError,
    UsernameAlreadyExistsError,
)
from app.db.database import get_session


def get_user_service():
    return UserService()


class UserService:
    """Represents a service for handling requests to User model."""

    async def get_all_users(
        self,
        limit: int = 10,
        offset: int = 0,
        session: AsyncSession = Depends(get_session),
    ) -> list[User]:
        """Get a list of users.

        Args:
            limit (int, optional): How much users to get. Defaults to 10.
            offset (int, optional): Where to start getting users. Defaults to 0.
            session (AsyncSession, optional):
                The database session used for querying users.
                Defaults to the session obtained through get_session.

        Returns:
            list[User]: The list of users.
        """
        users: list[User] = await UserRepo.get_all_users(
            limit=limit, offset=offset, session=session
        )
<<<<<<< HEAD
=======

>>>>>>> 81822d7d
        return users

    async def get_user_by_id(
        self, user_id: UUID, session: AsyncSession = Depends(get_session)
    ) -> User:
        """Get details for one user.

        Args:
            user_id (UUID): The user's ID.
            session (AsyncSession, optional):
                The database session used for querying users.
                Defaults to the session obtained through get_session.

        Raises:
            UserNotFoundError: If the requested user does not exist.

        Returns:
            User: User details.
        """
        user: User | None = await UserRepo.get_user_by_id(
            user_id=user_id, session=session
        )
<<<<<<< HEAD
=======

>>>>>>> 81822d7d
        if user is None:
            raise UserNotFoundError(user_id)

        return user

    async def create_user(
        self, user: SignUpRequest, session: AsyncSession = Depends(get_session)
    ) -> User:
        """Creates a new user from details provided.

        Args:
            user (SignUpRequest): Details for the new user
            session (AsyncSession, optional):
                The database session used for querying users.
                Defaults to the session obtained through get_session.

        Returns:
            User: The created user.
        """
        check_email: User | None = await UserRepo.get_user_by_email(
            user_email=user.email, session=session
        )
        if check_email is not None:
            raise EmailAlreadyExistsError(object_value=user.email)

        check_username: User | None = await UserRepo.get_user_by_username(
            user_username=user.username, session=session
        )
        if check_username is not None:
            raise UsernameAlreadyExistsError(object_value=user.username)

        user: User | None = await UserRepo.create_user(user=user, session=session)

        return user

    async def update_user(
        self,
        user_id: UUID,
        user_update: UserUpdateRequest,
        session: AsyncSession = Depends(get_session),
    ) -> User:
        """Update an existing user.

        Args:
            user_id (UUID): The user's ID.
            user_update (UserUpdateRequest): The details which to update in a user.
            session (AsyncSession, optional):
                The database session used for querying users.
                Defaults to the session obtained through get_session.

        Raises:
            UserNotFoundError: If the requested user does not exist.
            UsernameAlreadyExistsError: If the username provided has already been used.

        Returns:
            User: Details of the updated user.
        """
        existing_user: User = await self.get_user_by_id(
            user_id=user_id, session=session
        )

<<<<<<< HEAD
=======
        check_email: User | None = await UserRepo.get_user_by_email(
            user_email=user_update.email, session=session
        )
        if check_email is not None:
            raise EmailAlreadyExistsError(object_value=user_update.email)

>>>>>>> 81822d7d
        check_username: User | None = await UserRepo.get_user_by_username(
            user_username=user_update.username, session=session
        )
        if check_username is not None:
            raise UsernameAlreadyExistsError(object_value=user_update.username)

        updated_user: User = await UserRepo.update_user(
            existing_user=existing_user, user_update=user_update, session=session
        )

        return updated_user

    async def delete_user(
        self, user_id: UUID, session: AsyncSession = Depends(get_session)
    ) -> None:
        """Delete a user.

        Args:
            user_id (UUID): The user's ID.
            session (AsyncSession, optional):
                The database session used for querying users.
                Defaults to the session obtained through get_session.

        Raises:
            UserNotFoundError: If the requested user does not exist.
        """
        user: User = await self.get_user_by_id(user_id=user_id, session=session)

        await UserRepo.delete_user(user=user, session=session)<|MERGE_RESOLUTION|>--- conflicted
+++ resolved
@@ -41,10 +41,6 @@
         users: list[User] = await UserRepo.get_all_users(
             limit=limit, offset=offset, session=session
         )
-<<<<<<< HEAD
-=======
-
->>>>>>> 81822d7d
         return users
 
     async def get_user_by_id(
@@ -67,10 +63,7 @@
         user: User | None = await UserRepo.get_user_by_id(
             user_id=user_id, session=session
         )
-<<<<<<< HEAD
-=======
 
->>>>>>> 81822d7d
         if user is None:
             raise UserNotFoundError(user_id)
 
@@ -132,15 +125,6 @@
             user_id=user_id, session=session
         )
 
-<<<<<<< HEAD
-=======
-        check_email: User | None = await UserRepo.get_user_by_email(
-            user_email=user_update.email, session=session
-        )
-        if check_email is not None:
-            raise EmailAlreadyExistsError(object_value=user_update.email)
-
->>>>>>> 81822d7d
         check_username: User | None = await UserRepo.get_user_by_username(
             user_username=user_update.username, session=session
         )
