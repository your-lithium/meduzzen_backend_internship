--- conflicted
+++ resolved
@@ -164,21 +164,26 @@
         return self.message
 
 
-<<<<<<< HEAD
 class InvalidPaginationParameterError(BaseError):
     def __init__(
         self,
         message: (
             str | tuple[str, ...]
         ) = "Pagination parameters (limit and offset) cannot be negative",
-=======
+    ):
+        self.message = message
+        super().__init__(self.message)
+
+    def errors(self):
+        return self.message
+
+
 class UnsupportedFileFormatError(BaseError):
     def __init__(
         self,
         message: str | tuple[str, ...] = (
             "File format not supported. Must be xls, xlsx, xlsm, xlsb, odf, ods or odt"
         ),
->>>>>>> f89ac83d
     ):
         self.message = message
         super().__init__(self.message)
